--- conflicted
+++ resolved
@@ -50,12 +50,7 @@
 
 
 exports.isEnabled = function () {
-<<<<<<< HEAD
 	return !!exports.getEngine();
 };
-=======
-	return !!engine;
-};
 
-exports.helpers = require('./helpers');
->>>>>>> 67bc086e
+exports.helpers = require('./helpers');